# Changelog

All notable changes to this project will be documented in this file.

The format is based on [Keep a Changelog](https://keepachangelog.com/en/1.1.0/),
and this project adheres to [Semantic Versioning](https://semver.org/spec/v2.0.0.html).

Please add your functional changes to the appropriate section in the PR.
Keep it human-readable, your future self will thank you!

## [Unreleased](https://github.com/ecmwf/anemoi-graphs/compare/0.4.0...HEAD)

<<<<<<< HEAD
### Added
- feat: Define node sets and edges based on an ICON icosahedral mesh (#53)
- feat: Support for multiple edge builders between two sets of nodes (#70)
=======
### Added
- feat: Define node sets and edges based on an ICON icosahedral mesh (#53)
- feat: Add support for `post_processors` in the recipe. (#71)
- feat: Add `RemoveUnconnectedNodes` post processor to clean unconnected nodes in LAM. (#71)
>>>>>>> 85c9c744

## [0.4.0 - LAM and stretched graphs](https://github.com/ecmwf/anemoi-graphs/compare/0.3.0...0.4.0) - 2024-11-08

### Added

- ci: hpc-config, CODEOWNERS (#49)
- feat: New node builder class, CutOutZarrDatasetNodes, to create nodes from 2 datasets. (#30)
- feat: New class, KNNAreaMaskBuilder, to specify Area of Interest (AOI) based on a set of nodes. (#30)
- feat: New node builder classes, LimitedAreaXXXXXNodes, to create nodes within an Area of Interest (AOI). (#30)
- feat: Expanded MultiScaleEdges to support multi-scale connections in limited area graphs. (#30)
- feat: New method update_graph(graph) in the GraphCreator class. (#60)
- feat: New class StretchedTriNodes to create a stretched mesh. (#51)
- feat: Expanded MultiScaleEdges to support multi-scale connections in stretched graphs. (#51)
- fix: bug in color when plotting isolated nodes (#63)
- Add anemoi-transform link to documentation (#59)
- Added `CutOutMask` class to create a mask for a cutout. (#68)
- Added `MissingZarrVariable` and `NotMissingZarrVariable` classes to create a mask for missing zarr variables. (#68)
- feat: Add CONTRIBUTORS.md file. (#72)
- Fixed issue when computing area weights with scipy.Voronoi. (#79)

### Changed

- ci: small fixes and updates pre-commit, downsteam-ci (#49)
- Update CODEOWNERS (#61)
- ci: extened python versions to include 3.11 and 3.12 (#66)
- Update copyright notice (#67)

### Removed

- Remove `CutOutZarrDatasetNodes` class. (#68)
- Update CODEOWNERS
- Fix pre-commit regex
- ci: extened python versions to include 3.11 and 3.12
- Update copyright notice
- Fix `__version__` import in init
- The `edge_builder` field in the recipe is renamed to `edge_builders`. It now receives a list of edge builders. (#70)
- The `{source|target}_mask_attr_name` field is moved to inside the edge builder definition. (#70)

## [0.3.0 Anemoi-graphs, minor release](https://github.com/ecmwf/anemoi-graphs/compare/0.2.1...0.3.0) - 2024-09-03

### Added

- HEALPixNodes - nodebuilder based on Hierarchical Equal Area isoLatitude Pixelation of a sphere

- Inspection tools: interactive plots, and distribution plots of edge & node attributes.

- Graph description print in the console.

- CLI entry point: 'anemoi-graphs inspect ...'.

- added downstream-ci pipeline and cd-pypi reusable workflow

- Changelog release updater

- Create package documentation.


### Changed

- fix: added support for Python3.9.
- fix: bug in graph cleaning method
- fix: `anemoi-graphs create` CLI argument is casted to a Path.
- ci: fix missing binary dependency in ci-config.yaml
- fix: Updated `get_raw_values` method in `AreaWeights` to ensure compatibility with `scipy.spatial.SphericalVoronoi` by converting `latitudes` and `longitudes` to NumPy arrays before passing them to the `latlon_rad_to_cartesian` function. This resolves an issue where the function would fail if passed Torch Tensors directly.
- ci: Reusable workflows for push, PR, and releases
- ci: ignore docs for downstream ci
- ci: changed Changelog action to create PR
- ci: fixes and permissions on changelog updater

### Removed

## [0.2.1](https://github.com/ecmwf/anemoi-graphs/compare/0.2.0...0.2.1) - Anemoi-graph Release, bug fix release

### Added

### Changed

- Fix The 'save_path' argument of the GraphCreator class is optional, allowing users to create graphs without saving them.

### Removed

## [0.2.0](https://github.com/ecmwf/anemoi-graphs/compare/0.1.0...0.2.0) - Anemoi-graph Release, Icosahedral graph building

### Added

- New node builders by iteratively refining an icosahedron: TriNodes, HexNodes.
- New edge builders for building multi-scale connections.
- Added Changelog

### Changed

### Removed

## [0.1.0](https://github.com/ecmwf/anemoi-graphs/releases/tag/0.1.0) - Initial Release, Global graph building

### Added

- Documentation
- Initial implementation for global graph building on the fly from Zarr and NPZ datasets

### Changed

### Removed

<!-- Add Git Diffs for Links above --><|MERGE_RESOLUTION|>--- conflicted
+++ resolved
@@ -10,16 +10,12 @@
 
 ## [Unreleased](https://github.com/ecmwf/anemoi-graphs/compare/0.4.0...HEAD)
 
-<<<<<<< HEAD
 ### Added
-- feat: Define node sets and edges based on an ICON icosahedral mesh (#53)
-- feat: Support for multiple edge builders between two sets of nodes (#70)
-=======
-### Added
 - feat: Define node sets and edges based on an ICON icosahedral mesh (#53)
 - feat: Add support for `post_processors` in the recipe. (#71)
 - feat: Add `RemoveUnconnectedNodes` post processor to clean unconnected nodes in LAM. (#71)
->>>>>>> 85c9c744
+- feat: Define node sets and edges based on an ICON icosahedral mesh (#53)
+- feat: Support for multiple edge builders between two sets of nodes (#70)
 
 ## [0.4.0 - LAM and stretched graphs](https://github.com/ecmwf/anemoi-graphs/compare/0.3.0...0.4.0) - 2024-11-08
 
