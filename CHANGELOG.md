# Changelog

All notable changes to this project will be documented in this file.

The format is based on [Keep a Changelog](https://keepachangelog.com/en/1.1.0/),
and this project adheres to [Semantic Versioning](https://semver.org/spec/v2.0.0.html).

Please add your functional changes to the appropriate section in the PR.
Keep it human-readable, your future self will thank you!

## [Unreleased]

### Added
<<<<<<< HEAD
- New node builder class, CutOutZarrDatasetNodes, to create nodes from 2 datasets.
- New class, KNNAreaMaskBuilder, to specify Area of Interest (AOI) based on a set of nodes.
- New node builder classes, LimitedAreaXXXXXNodes, to create nodes within an Area of Interest (AOI).
- Expanded MultiScaleEdges to support multi-scale connections in limited area graphs.
- HEALPixNodes - nodebuilder based on Hierarchical Equal Area isoLatitude Pixelation of a sphere
=======
- HEALPixNodes - nodebuilder based on Hierarchical Equal Area isoLatitude Pixelation of a sphere.
- Inspection tools: interactive plots, and distribution plots of edge & node attributes.
- Graph description print in the console.
- CLI entry point: 'anemoi-graphs inspect ...'.
>>>>>>> 78eda56a
- added downstream-ci pipeline and cd-pypi reusable workflow
- Changelog release updater

### Changed
- fix: added support for Python3.9.
- fix: bug in graph cleaning method
- fix: `anemoi-graphs create` CLI argument is casted to a Path.
- ci: fix missing binary dependency in ci-config.yaml
- fix: Updated `get_raw_values` method in `AreaWeights` to ensure compatibility with `scipy.spatial.SphericalVoronoi` by converting `latitudes` and `longitudes` to NumPy arrays before passing them to the `latlon_rad_to_cartesian` function. This resolves an issue where the function would fail if passed Torch Tensors directly.
- ci: Reusable workflows for push, PR, and releases
- ci: ignore docs for downstream ci
- ci: changed Changelog action to create PR
- ci: fixes and permissions on changelog updater

### Removed

## [0.2.1] - Anemoi-graph Release, bug fix release

### Added

### Changed
- Fix The 'save_path' argument of the GraphCreator class is optional, allowing users to create graphs without saving them.

### Removed

## [0.2.0] - Anemoi-graph Release, Icosahedral graph building

### Added
- New node builders by iteratively refining an icosahedron: TriNodes, HexNodes.
- New edge builders for building multi-scale connections.
- Added Changelog

### Changed

### Removed

## [0.1.0] - Initial Release, Global graph building

### Added
- Documentation
- Initial implementation for global graph building on the fly from Zarr and NPZ datasets

### Changed

### Removed

<!-- Add Git Diffs for Links above -->
[unreleased]: https://github.com/ecmwf/anemoi-graphs/compare/0.2.1...HEAD
[0.2.1]: https://github.com/ecmwf/anemoi-graphs/compare/0.2.0...0.2.1
[0.2.0]: https://github.com/ecmwf/anemoi-graphs/compare/0.1.0...0.2.0
[0.1.0]: https://github.com/ecmwf/anemoi-graphs/releases/tag/0.1.0<|MERGE_RESOLUTION|>--- conflicted
+++ resolved
@@ -11,18 +11,15 @@
 ## [Unreleased]
 
 ### Added
-<<<<<<< HEAD
 - New node builder class, CutOutZarrDatasetNodes, to create nodes from 2 datasets.
 - New class, KNNAreaMaskBuilder, to specify Area of Interest (AOI) based on a set of nodes.
 - New node builder classes, LimitedAreaXXXXXNodes, to create nodes within an Area of Interest (AOI).
 - Expanded MultiScaleEdges to support multi-scale connections in limited area graphs.
 - HEALPixNodes - nodebuilder based on Hierarchical Equal Area isoLatitude Pixelation of a sphere
-=======
 - HEALPixNodes - nodebuilder based on Hierarchical Equal Area isoLatitude Pixelation of a sphere.
 - Inspection tools: interactive plots, and distribution plots of edge & node attributes.
 - Graph description print in the console.
 - CLI entry point: 'anemoi-graphs inspect ...'.
->>>>>>> 78eda56a
 - added downstream-ci pipeline and cd-pypi reusable workflow
 - Changelog release updater
 
