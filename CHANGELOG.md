--- conflicted
+++ resolved
@@ -20,15 +20,12 @@
 - feat: New method update_graph(graph) in the GraphCreator class. (#60)
 - feat: New class StretchedTriNodes to create a stretched mesh. (#51)
 - feat: Expanded MultiScaleEdges to support multi-scale connections in stretched graphs. (#51)
-<<<<<<< HEAD
 - feat: Add support for `post_processors` in the recipe. (#71)
 - feat: Add `RemoveUnconnectedNodes` post processor to clean unconnected nodes in LAM. (#71)
-=======
 - fix: bug in color when plotting isolated nodes (#63)
 - Add anemoi-transform link to documentation (#59)
 - Added `CutOutMask` class to create a mask for a cutout. (#68)
 - Added `MissingZarrVariable` and `NotMissingZarrVariable` classes to create a mask for missing zarr variables. (#68)
->>>>>>> 009744eb
 - feat: Add CONTRIBUTORS.md file. (#72)
 
 ### Changed
