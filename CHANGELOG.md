# Changelog

All notable changes to this project will be documented in this file.

The format is based on [Keep a Changelog](https://keepachangelog.com/en/1.1.0/),
and this project adheres to [Semantic Versioning](https://semver.org/spec/v2.0.0.html).

Please add your functional changes to the appropriate section in the PR.
Keep it human-readable, your future self will thank you!

## [Unreleased]

### Added
<<<<<<< HEAD
- HEALPixNodes - nodebuilder based on Hierarchical Equal Area isoLatitude Pixelation of a sphere.
- Inspection tools: interactive plots, and distribution plots of edge & node attributes.
- Graph description print in the console.
- CLI entry point: 'anemoi-graphs inspect ...'.
=======
- HEALPixNodes - nodebuilder based on Hierarchical Equal Area isoLatitude Pixelation of a sphere
- added downstream-ci pipeline and cd-pypi reusable workflow
>>>>>>> 3d8b1eaa

### Changed
- Fix `anemoi-graphs create`. Config argument is cast to a Path.
- Fix GraphCreator().clean() to not iterate over a dictionary that may change size during iterations.
- Fix missing binary dependency

### Removed

## [0.2.1] - Anemoi-graph Release, bug fix release

### Added

### Changed
- Fix The 'save_path' argument of the GraphCreator class is optional, allowing users to create graphs without saving them.

### Removed

## [0.2.0] - Anemoi-graph Release, Icosahedral graph building

### Added
- New node builders by iteratively refining an icosahedron: TriNodes, HexNodes.
- New edge builders for building multi-scale connections.
- Added Changelog

### Changed

### Removed

## [0.1.0] - Initial Release, Global graph building

### Added
- Documentation
- Initial implementation for global graph building on the fly from Zarr and NPZ datasets

### Changed

### Removed

<!-- Add Git Diffs for Links above -->
[unreleased]: https://github.com/ecmwf/anemoi-graphs/compare/0.2.1...HEAD
[0.2.1]: https://github.com/ecmwf/anemoi-graphs/compare/0.2.0...0.2.1
[0.2.0]: https://github.com/ecmwf/anemoi-graphs/compare/0.1.0...0.2.0
[0.1.0]: https://github.com/ecmwf/anemoi-graphs/releases/tag/0.1.0<|MERGE_RESOLUTION|>--- conflicted
+++ resolved
@@ -11,15 +11,11 @@
 ## [Unreleased]
 
 ### Added
-<<<<<<< HEAD
 - HEALPixNodes - nodebuilder based on Hierarchical Equal Area isoLatitude Pixelation of a sphere.
 - Inspection tools: interactive plots, and distribution plots of edge & node attributes.
 - Graph description print in the console.
 - CLI entry point: 'anemoi-graphs inspect ...'.
-=======
-- HEALPixNodes - nodebuilder based on Hierarchical Equal Area isoLatitude Pixelation of a sphere
 - added downstream-ci pipeline and cd-pypi reusable workflow
->>>>>>> 3d8b1eaa
 
 ### Changed
 - Fix `anemoi-graphs create`. Config argument is cast to a Path.
