# Changelog

All notable changes to this project will be documented in this file.

The format is based on [Keep a Changelog](https://keepachangelog.com/en/1.1.0/),
and this project adheres to [Semantic Versioning](https://semver.org/spec/v2.0.0.html).

Please add your functional changes to the appropriate section in the PR.
Keep it human-readable, your future self will thank you!

## [Unreleased](https://github.com/ecmwf/anemoi-graphs/compare/0.4.0...HEAD)

## [0.4.0 - LAM and stretched graphs](https://github.com/ecmwf/anemoi-graphs/compare/0.3.0...0.4.0) - 2024-11-08

### Added

- ci: hpc-config, CODEOWNERS (#49)
- feat: New node builder class, CutOutZarrDatasetNodes, to create nodes from 2 datasets. (#30)
- feat: New class, KNNAreaMaskBuilder, to specify Area of Interest (AOI) based on a set of nodes. (#30)
- feat: New node builder classes, LimitedAreaXXXXXNodes, to create nodes within an Area of Interest (AOI). (#30)
- feat: Expanded MultiScaleEdges to support multi-scale connections in limited area graphs. (#30)
- feat: New method update_graph(graph) in the GraphCreator class. (#60)
- feat: New class StretchedTriNodes to create a stretched mesh. (#51)
- feat: Expanded MultiScaleEdges to support multi-scale connections in stretched graphs. (#51)
<<<<<<< HEAD
- feat: Support for multiple edge builders between two sets of nodes (#70)
=======
- fix: bug in color when plotting isolated nodes (#63)
- Add anemoi-transform link to documentation (#59)
- Added `CutOutMask` class to create a mask for a cutout. (#68)
- Added `MissingZarrVariable` and `NotMissingZarrVariable` classes to create a mask for missing zarr variables. (#68)
>>>>>>> 7d091083
- feat: Add CONTRIBUTORS.md file. (#72)

### Changed

- ci: small fixes and updates pre-commit, downsteam-ci (#49)
- Update CODEOWNERS (#61)
- ci: extened python versions to include 3.11 and 3.12 (#66)
- Update copyright notice (#67)

### Removed

- Remove `CutOutZarrDatasetNodes` class. (#68)
- Update CODEOWNERS
- Fix pre-commit regex
- ci: extened python versions to include 3.11 and 3.12
- Update copyright notice
- Fix `__version__` import in init
- The `edge_builder` field in the recipe is renamed to `edge_builders`. It now receives a list of edge builders. (#70)
- The `{source|target}_mask_attr_name` field is moved to inside the edge builder definition. (#70)

## [0.3.0 Anemoi-graphs, minor release](https://github.com/ecmwf/anemoi-graphs/compare/0.2.1...0.3.0) - 2024-09-03

### Added

- HEALPixNodes - nodebuilder based on Hierarchical Equal Area isoLatitude Pixelation of a sphere

- Inspection tools: interactive plots, and distribution plots of edge & node attributes.

- Graph description print in the console.

- CLI entry point: 'anemoi-graphs inspect ...'.

- added downstream-ci pipeline and cd-pypi reusable workflow

- Changelog release updater

- Create package documentation.


### Changed

- fix: added support for Python3.9.
- fix: bug in graph cleaning method
- fix: `anemoi-graphs create` CLI argument is casted to a Path.
- ci: fix missing binary dependency in ci-config.yaml
- fix: Updated `get_raw_values` method in `AreaWeights` to ensure compatibility with `scipy.spatial.SphericalVoronoi` by converting `latitudes` and `longitudes` to NumPy arrays before passing them to the `latlon_rad_to_cartesian` function. This resolves an issue where the function would fail if passed Torch Tensors directly.
- ci: Reusable workflows for push, PR, and releases
- ci: ignore docs for downstream ci
- ci: changed Changelog action to create PR
- ci: fixes and permissions on changelog updater

### Removed

## [0.2.1](https://github.com/ecmwf/anemoi-graphs/compare/0.2.0...0.2.1) - Anemoi-graph Release, bug fix release

### Added

### Changed

- Fix The 'save_path' argument of the GraphCreator class is optional, allowing users to create graphs without saving them.

### Removed

## [0.2.0](https://github.com/ecmwf/anemoi-graphs/compare/0.1.0...0.2.0) - Anemoi-graph Release, Icosahedral graph building

### Added

- New node builders by iteratively refining an icosahedron: TriNodes, HexNodes.
- New edge builders for building multi-scale connections.
- Added Changelog

### Changed

### Removed

## [0.1.0](https://github.com/ecmwf/anemoi-graphs/releases/tag/0.1.0) - Initial Release, Global graph building

### Added

- Documentation
- Initial implementation for global graph building on the fly from Zarr and NPZ datasets

### Changed

### Removed

<!-- Add Git Diffs for Links above --><|MERGE_RESOLUTION|>--- conflicted
+++ resolved
@@ -9,6 +9,9 @@
 Keep it human-readable, your future self will thank you!
 
 ## [Unreleased](https://github.com/ecmwf/anemoi-graphs/compare/0.4.0...HEAD)
+
+### Added
+- feat: Support for multiple edge builders between two sets of nodes (#70)
 
 ## [0.4.0 - LAM and stretched graphs](https://github.com/ecmwf/anemoi-graphs/compare/0.3.0...0.4.0) - 2024-11-08
 
@@ -22,14 +25,10 @@
 - feat: New method update_graph(graph) in the GraphCreator class. (#60)
 - feat: New class StretchedTriNodes to create a stretched mesh. (#51)
 - feat: Expanded MultiScaleEdges to support multi-scale connections in stretched graphs. (#51)
-<<<<<<< HEAD
-- feat: Support for multiple edge builders between two sets of nodes (#70)
-=======
 - fix: bug in color when plotting isolated nodes (#63)
 - Add anemoi-transform link to documentation (#59)
 - Added `CutOutMask` class to create a mask for a cutout. (#68)
 - Added `MissingZarrVariable` and `NotMissingZarrVariable` classes to create a mask for missing zarr variables. (#68)
->>>>>>> 7d091083
 - feat: Add CONTRIBUTORS.md file. (#72)
 
 ### Changed
