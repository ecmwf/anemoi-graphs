# Changelog

All notable changes to this project will be documented in this file.

The format is based on [Keep a Changelog](https://keepachangelog.com/en/1.1.0/),
and this project adheres to [Semantic Versioning](https://semver.org/spec/v2.0.0.html).

Please add your functional changes to the appropriate section in the PR.
Keep it human-readable, your future self will thank you!

## [Unreleased](https://github.com/ecmwf/anemoi-graphs/compare/0.4.1...HEAD)

<<<<<<< HEAD
### Changed

- docs: Documentation structure (#84)
=======
# Changed
- fix: faster edge builder for tri icosahedron. (#92)
>>>>>>> 3898f6fb

## [0.4.1 - ICON graphs, multiple edge builders and post processors](https://github.com/ecmwf/anemoi-graphs/compare/0.4.0...0.4.1) - 2024-11-26

### Added

- feat: Define node sets and edges based on an ICON icosahedral mesh (#53)
- feat: Add support for `post_processors` in the recipe. (#71)
- feat: Add `RemoveUnconnectedNodes` post processor to clean unconnected nodes in LAM. (#71)
- feat: Define node sets and edges based on an ICON icosahedral mesh (#53)
- feat: Support for multiple edge builders between two sets of nodes (#70)
- feat: Support for providing lon/lat coordinates from a text file (loaded with numpy loadtxt method) to build the graph `TextNodes` (#93)
- feat: Build 2D graphs with `Voronoi` in case `SphericalVoronoi` does not work well/is an overkill (LAM). Set `flat=true` in the nodes attributes to compute area weight using Voronoi with a qhull options preventing the empty region creation (#93)

### Changed

- fix: bug when computing area weights with scipy.Voronoi. (#79)

## [0.4.0 - LAM and stretched graphs](https://github.com/ecmwf/anemoi-graphs/compare/0.3.0...0.4.0) - 2024-11-08

### Added

- ci: hpc-config, CODEOWNERS (#49)
- feat: New node builder class, CutOutZarrDatasetNodes, to create nodes from 2 datasets. (#30)
- feat: New class, KNNAreaMaskBuilder, to specify Area of Interest (AOI) based on a set of nodes. (#30)
- feat: New node builder classes, LimitedAreaXXXXXNodes, to create nodes within an Area of Interest (AOI). (#30)
- feat: Expanded MultiScaleEdges to support multi-scale connections in limited area graphs. (#30)
- feat: New method update_graph(graph) in the GraphCreator class. (#60)
- feat: New class StretchedTriNodes to create a stretched mesh. (#51)
- feat: Expanded MultiScaleEdges to support multi-scale connections in stretched graphs. (#51)
- fix: bug in color when plotting isolated nodes (#63)
- Add anemoi-transform link to documentation (#59)
- Added `CutOutMask` class to create a mask for a cutout. (#68)
- Added `MissingZarrVariable` and `NotMissingZarrVariable` classes to create a mask for missing zarr variables. (#68)
- feat: Add CONTRIBUTORS.md file. (#72)
- Create package documentation.

### Changed

- ci: small fixes and updates pre-commit, downsteam-ci (#49)
- Update CODEOWNERS (#61)
- ci: extened python versions to include 3.11 and 3.12 (#66)
- Update copyright notice (#67)

### Removed

- Remove `CutOutZarrDatasetNodes` class. (#68)
- Update CODEOWNERS
- Fix pre-commit regex
- ci: extened python versions to include 3.11 and 3.12
- Update copyright notice
- Fix `__version__` import in init
- The `edge_builder` field in the recipe is renamed to `edge_builders`. It now receives a list of edge builders. (#70)
- The `{source|target}_mask_attr_name` field is moved to inside the edge builder definition. (#70)

## [0.3.0 Anemoi-graphs, minor release](https://github.com/ecmwf/anemoi-graphs/compare/0.2.1...0.3.0) - 2024-09-03

### Added

- HEALPixNodes - nodebuilder based on Hierarchical Equal Area isoLatitude Pixelation of a sphere

- Inspection tools: interactive plots, and distribution plots of edge & node attributes.

- Graph description print in the console.

- CLI entry point: 'anemoi-graphs inspect ...'.

- added downstream-ci pipeline and cd-pypi reusable workflow

- Changelog release updater

- Create package documentation.


### Changed

- fix: added support for Python3.9.
- fix: bug in graph cleaning method
- fix: `anemoi-graphs create` CLI argument is casted to a Path.
- ci: fix missing binary dependency in ci-config.yaml
- fix: Updated `get_raw_values` method in `AreaWeights` to ensure compatibility with `scipy.spatial.SphericalVoronoi` by converting `latitudes` and `longitudes` to NumPy arrays before passing them to the `latlon_rad_to_cartesian` function. This resolves an issue where the function would fail if passed Torch Tensors directly.
- ci: Reusable workflows for push, PR, and releases
- ci: ignore docs for downstream ci
- ci: changed Changelog action to create PR
- ci: fixes and permissions on changelog updater

### Removed

## [0.2.1](https://github.com/ecmwf/anemoi-graphs/compare/0.2.0...0.2.1) - Anemoi-graph Release, bug fix release

### Added

### Changed

- Fix The 'save_path' argument of the GraphCreator class is optional, allowing users to create graphs without saving them.

### Removed

## [0.2.0](https://github.com/ecmwf/anemoi-graphs/compare/0.1.0...0.2.0) - Anemoi-graph Release, Icosahedral graph building

### Added

- New node builders by iteratively refining an icosahedron: TriNodes, HexNodes.
- New edge builders for building multi-scale connections.
- Added Changelog

### Changed

### Removed

## [0.1.0](https://github.com/ecmwf/anemoi-graphs/releases/tag/0.1.0) - Initial Release, Global graph building

### Added

- Documentation
- Initial implementation for global graph building on the fly from Zarr and NPZ datasets

### Changed

### Removed

<!-- Add Git Diffs for Links above --><|MERGE_RESOLUTION|>--- conflicted
+++ resolved
@@ -10,14 +10,10 @@
 
 ## [Unreleased](https://github.com/ecmwf/anemoi-graphs/compare/0.4.1...HEAD)
 
-<<<<<<< HEAD
 ### Changed
 
 - docs: Documentation structure (#84)
-=======
-# Changed
 - fix: faster edge builder for tri icosahedron. (#92)
->>>>>>> 3898f6fb
 
 ## [0.4.1 - ICON graphs, multiple edge builders and post processors](https://github.com/ecmwf/anemoi-graphs/compare/0.4.0...0.4.1) - 2024-11-26
 
