--- conflicted
+++ resolved
@@ -45,14 +45,11 @@
         self.mask_attr_name = mask_attr_name
 
     def get_reference_coords(self, graph: HeteroData) -> np.ndarray:
-<<<<<<< HEAD
-=======
         """Retrive coordinates from the reference nodes."""
         assert (
             self.reference_node_name in graph.node_types
         ), f'Reference node "{self.reference_node_name}" not found in the graph.'
 
->>>>>>> 8383496d
         coords_rad = graph[self.reference_node_name].x.numpy()
         if self.mask_attr_name is not None:
             assert (
@@ -69,23 +66,15 @@
 
     def fit(self, graph: HeteroData):
         """Fit the KNN model to the nodes of interest."""
-<<<<<<< HEAD
-=======
         # Prepare string for logging
->>>>>>> 8383496d
         reference_mask_str = self.reference_node_name
         if self.mask_attr_name is not None:
             reference_mask_str += f" ({self.mask_attr_name})"
 
-<<<<<<< HEAD
-        coords_rad = self.get_reference_coords(graph)
-        self.fit_coords(coords_rad)
-=======
         # Fit to the reference nodes
         coords_rad = self.get_reference_coords(graph)
         self.fit_coords(coords_rad)
 
->>>>>>> 8383496d
         LOGGER.info(
             'Fitting %s with %d reference nodes from "%s".',
             self.__class__.__name__,
