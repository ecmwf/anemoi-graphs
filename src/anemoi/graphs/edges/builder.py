from __future__ import annotations

import logging
from abc import ABC
from abc import abstractmethod

import networkx as nx
import numpy as np
import torch
from anemoi.utils.config import DotDict
from hydra.utils import instantiate
from scipy.sparse import coo_matrix
from sklearn.neighbors import NearestNeighbors
from torch_geometric.data import HeteroData
from torch_geometric.data.storage import NodeStorage

from anemoi.graphs import EARTH_RADIUS
from anemoi.graphs.generate import hex_icosahedron
from anemoi.graphs.generate import tri_icosahedron
from anemoi.graphs.nodes.builders.from_refined_icosahedron import HexNodes
from anemoi.graphs.nodes.builders.from_refined_icosahedron import LimitedAreaHexNodes
from anemoi.graphs.nodes.builders.from_refined_icosahedron import LimitedAreaTriNodes
from anemoi.graphs.nodes.builders.from_refined_icosahedron import TriNodes
from anemoi.graphs.utils import get_grid_reference_distance

LOGGER = logging.getLogger(__name__)


class BaseEdgeBuilder(ABC):
    """Base class for edge builders."""

    def __init__(
        self,
        source_name: str,
        target_name: str,
        source_mask_attr_name: str | None = None,
        target_mask_attr_name: str | None = None,
    ):
        self.source_name = source_name
        self.target_name = target_name
        self.source_mask_attr_name = source_mask_attr_name
        self.target_mask_attr_name = target_mask_attr_name

    @property
    def name(self) -> tuple[str, str, str]:
        """Name of the edge subgraph."""
        return self.source_name, "to", self.target_name

    @abstractmethod
    def get_adjacency_matrix(self, source_nodes: NodeStorage, target_nodes: NodeStorage): ...

    def prepare_node_data(self, graph: HeteroData) -> tuple[NodeStorage, NodeStorage]:
        """Prepare node information and get source and target nodes."""
        return graph[self.source_name], graph[self.target_name]

    def get_edge_index(self, graph: HeteroData) -> torch.Tensor:
        """Get the edge indices of source and target nodes.

        Parameters
        ----------
        graph : HeteroData
            The graph.

        Returns
        -------
        torch.Tensor of shape (2, num_edges)
            The edge indices.
        """
        source_nodes, target_nodes = self.prepare_node_data(graph)

        adjmat = self.get_adjacency_matrix(source_nodes, target_nodes)

        # Get source & target indices of the edges
        edge_index = np.stack([adjmat.col, adjmat.row], axis=0)

        return torch.from_numpy(edge_index).to(torch.int32)

    def register_edges(self, graph: HeteroData) -> HeteroData:
        """Register edges in the graph.

        Parameters
        ----------
        graph : HeteroData
            The graph to register the edges.

        Returns
        -------
        HeteroData
            The graph with the registered edges.
        """
        graph[self.name].edge_index = self.get_edge_index(graph)
        graph[self.name].edge_type = type(self).__name__
        return graph

    def register_attributes(self, graph: HeteroData, config: DotDict) -> HeteroData:
        """Register attributes in the edges of the graph specified.

        Parameters
        ----------
        graph : HeteroData
            The graph to register the attributes.
        config : DotDict
            The configuration of the attributes.

        Returns
        -------
        HeteroData
            The graph with the registered attributes.
        """
        for attr_name, attr_config in config.items():
            graph[self.name][attr_name] = instantiate(attr_config).compute(graph, self.name)
        return graph

    def update_graph(self, graph: HeteroData, attrs_config: DotDict | None = None) -> HeteroData:
        """Update the graph with the edges.

        Parameters
        ----------
        graph : HeteroData
            The graph.
        attrs_config : DotDict
            The configuration of the edge attributes.

        Returns
        -------
        HeteroData
            The graph with the edges.
        """
        graph = self.register_edges(graph)

        if attrs_config is not None:
            graph = self.register_attributes(graph, attrs_config)

        return graph


class NodeMaskingMixin:
    """Mixin class for masking source/target nodes when building edges."""

    def get_node_coordinates(
        self, source_nodes: NodeStorage, target_nodes: NodeStorage
    ) -> tuple[np.ndarray, np.ndarray]:
        """Get the node coordinates."""
        source_coords, target_coords = source_nodes.x.numpy(), target_nodes.x.numpy()

        if self.source_mask_attr_name is not None:
            source_coords = source_coords[source_nodes[self.source_mask_attr_name].squeeze()]

        if self.target_mask_attr_name is not None:
            target_coords = target_coords[target_nodes[self.target_mask_attr_name].squeeze()]

        return source_coords, target_coords

    def undo_masking(self, adj_matrix, source_nodes: NodeStorage, target_nodes: NodeStorage):
        if self.target_mask_attr_name is not None:
            target_mask = target_nodes[self.target_mask_attr_name].squeeze()
            target_mapper = dict(zip(list(range(len(adj_matrix.row))), np.where(target_mask)[0]))
            adj_matrix.row = np.vectorize(target_mapper.get)(adj_matrix.row)

        if self.source_mask_attr_name is not None:
            source_mask = source_nodes[self.source_mask_attr_name].squeeze()
            source_mapper = dict(zip(list(range(len(adj_matrix.col))), np.where(source_mask)[0]))
            adj_matrix.col = np.vectorize(source_mapper.get)(adj_matrix.col)

        if self.source_mask_attr_name is not None or self.target_mask_attr_name is not None:
            true_shape = target_nodes.x.shape[0], source_nodes.x.shape[0]
            adj_matrix = coo_matrix((adj_matrix.data, (adj_matrix.row, adj_matrix.col)), shape=true_shape)

        return adj_matrix


class KNNEdges(BaseEdgeBuilder, NodeMaskingMixin):
    """Computes KNN based edges and adds them to the graph.

    Attributes
    ----------
    source_name : str
        The name of the source nodes.
    target_name : str
        The name of the target nodes.
    num_nearest_neighbours : int
        Number of nearest neighbours.
    source_mask_attr_name : str | None
        The name of the source mask attribute to filter edge connections.
    target_mask_attr_name : str | None
        The name of the target mask attribute to filter edge connections.

    Methods
    -------
    register_edges(graph)
        Register the edges in the graph.
    register_attributes(graph, config)
        Register attributes in the edges of the graph.
    update_graph(graph, attrs_config)
        Update the graph with the edges.
    """

    def __init__(
        self,
        source_name: str,
        target_name: str,
        num_nearest_neighbours: int,
        source_mask_attr_name: str | None = None,
        target_mask_attr_name: str | None = None,
    ):
        super().__init__(source_name, target_name, source_mask_attr_name, target_mask_attr_name)
        assert isinstance(num_nearest_neighbours, int), "Number of nearest neighbours must be an integer"
        assert num_nearest_neighbours > 0, "Number of nearest neighbours must be positive"
        self.num_nearest_neighbours = num_nearest_neighbours

    def get_adjacency_matrix(self, source_nodes: NodeStorage, target_nodes: NodeStorage) -> np.ndarray:
        """Compute the adjacency matrix for the KNN method.

        Parameters
        ----------
        source_nodes : NodeStorage
            The source nodes.
        target_nodes : NodeStorage
            The target nodes.

        Returns
        -------
        np.ndarray
            The adjacency matrix.
        """
        source_coords, target_coords = self.get_node_coordinates(source_nodes, target_nodes)
        assert self.num_nearest_neighbours is not None, "number of neighbors required for knn encoder"
        LOGGER.info(
            "Using KNN-Edges (with %d nearest neighbours) between %s and %s.",
            self.num_nearest_neighbours,
            self.source_name,
            self.target_name,
        )

        nearest_neighbour = NearestNeighbors(metric="haversine", n_jobs=4)
        nearest_neighbour.fit(source_coords)
        adj_matrix = nearest_neighbour.kneighbors_graph(
            target_coords,
            n_neighbors=self.num_nearest_neighbours,
            mode="distance",
        ).tocoo()

        # Post-process the adjacency matrix. Add masked nodes.
        adj_matrix = self.undo_masking(adj_matrix, source_nodes, target_nodes)

        return adj_matrix


class CutOffEdges(BaseEdgeBuilder, NodeMaskingMixin):
    """Computes cut-off based edges and adds them to the graph.

    Attributes
    ----------
    source_name : str
        The name of the source nodes.
    target_name : str
        The name of the target nodes.
    cutoff_factor : float
        Factor to multiply the grid reference distance to get the cut-off radius.
    source_mask_attr_name : str | None
        The name of the source mask attribute to filter edge connections.
    target_mask_attr_name : str | None
        The name of the target mask attribute to filter edge connections.

    Methods
    -------
    register_edges(graph)
        Register the edges in the graph.
    register_attributes(graph, config)
        Register attributes in the edges of the graph.
    update_graph(graph, attrs_config)
        Update the graph with the edges.
    """

    def __init__(
        self,
        source_name: str,
        target_name: str,
        cutoff_factor: float,
        source_mask_attr_name: str | None = None,
        target_mask_attr_name: str | None = None,
    ) -> None:
        super().__init__(source_name, target_name, source_mask_attr_name, target_mask_attr_name)
        assert isinstance(cutoff_factor, (int, float)), "Cutoff factor must be a float"
        assert cutoff_factor > 0, "Cutoff factor must be positive"
        self.cutoff_factor = cutoff_factor

    def get_cutoff_radius(self, graph: HeteroData, mask_attr: torch.Tensor | None = None) -> float:
        """Compute the cut-off radius.

        The cut-off radius is computed as the product of the target nodes
        reference distance and the cut-off factor.

        Parameters
        ----------
        graph : HeteroData
            The graph.
        mask_attr : torch.Tensor
            The mask attribute.

        Returns
        -------
        float
            The cut-off radius.
        """
        target_nodes = graph[self.target_name]
        mask = target_nodes[mask_attr] if mask_attr is not None else None
        target_grid_reference_distance = get_grid_reference_distance(target_nodes.x, mask)
        radius = target_grid_reference_distance * self.cutoff_factor
        return radius

    def prepare_node_data(self, graph: HeteroData) -> tuple[NodeStorage, NodeStorage]:
        """Prepare node information and get source and target nodes."""
        self.radius = self.get_cutoff_radius(graph)
        return super().prepare_node_data(graph)

    def get_adjacency_matrix(self, source_nodes: NodeStorage, target_nodes: NodeStorage) -> np.ndarray:
        """Get the adjacency matrix for the cut-off method.

        Parameters
        ----------
        source_nodes : NodeStorage
            The source nodes.
        target_nodes : NodeStorage
            The target nodes.

        Returns
        -------
        np.ndarray
            The adjacency matrix.
        """
        source_coords, target_coords = self.get_node_coordinates(source_nodes, target_nodes)
        LOGGER.info(
            "Using CutOff-Edges (with radius = %.1f km) between %s and %s.",
            self.radius * EARTH_RADIUS,
            self.source_name,
            self.target_name,
        )

        nearest_neighbour = NearestNeighbors(metric="haversine", n_jobs=4)
        nearest_neighbour.fit(source_coords)
        adj_matrix = nearest_neighbour.radius_neighbors_graph(target_coords, radius=self.radius).tocoo()

        # Post-process the adjacency matrix. Add masked nodes.
        adj_matrix = self.undo_masking(adj_matrix, source_nodes, target_nodes)

        return adj_matrix


class MultiScaleEdges(BaseEdgeBuilder):
    """Base class for multi-scale edges in the nodes of a graph.
<<<<<<< HEAD

    Attributes
    ----------
    source_name : str
        The name of the source nodes.
    target_name : str
        The name of the target nodes.
    x_hops : int
        Number of hops (in the refined icosahedron) between two nodes to connect
        them with an edge.

    Methods
    -------
    register_edges(graph)
        Register the edges in the graph.
    register_attributes(graph, config)
        Register attributes in the edges of the graph.
    update_graph(graph, attrs_config)
        Update the graph with the edges.
    """
=======
>>>>>>> 986ee9ed

    Attributes
    ----------
    source_name : str
        The name of the source nodes.
    target_name : str
        The name of the target nodes.
    x_hops : int
        Number of hops (in the refined icosahedron) between two nodes to connect
        them with an edge.

    Methods
    -------
    register_edges(graph)
        Register the edges in the graph.
    register_attributes(graph, config)
        Register attributes in the edges of the graph.
    update_graph(graph, attrs_config)
        Update the graph with the edges.
    """

    VALID_NODES = [TriNodes, HexNodes, LimitedAreaTriNodes, LimitedAreaHexNodes]

    def __init__(self, source_name: str, target_name: str, x_hops: int, **kwargs):
        super().__init__(source_name, target_name)
        assert source_name == target_name, f"{self.__class__.__name__} requires source and target nodes to be the same."
        assert isinstance(x_hops, int), "Number of x_hops must be an integer"
        assert x_hops > 0, "Number of x_hops must be positive"
        self.x_hops = x_hops
        self.node_type = None

    def add_edges_from_tri_nodes(self, nodes: NodeStorage) -> NodeStorage:
        nodes["_nx_graph"] = tri_icosahedron.add_edges_to_nx_graph(
            nodes["_nx_graph"],
            resolutions=nodes["_resolutions"],
            x_hops=self.x_hops,
            area_mask_builder=nodes.get("_area_mask_builder", None),
        )

        return nodes

    def add_edges_from_hex_nodes(self, nodes: NodeStorage) -> NodeStorage:
        nodes["_nx_graph"] = hex_icosahedron.add_edges_to_nx_graph(
            nodes["_nx_graph"],
            resolutions=nodes["_resolutions"],
            x_hops=self.x_hops,
        )

        return nodes

    def get_adjacency_matrix(self, source_nodes: NodeStorage, target_nodes: NodeStorage):
        if self.node_type in [TriNodes.__name__, LimitedAreaTriNodes.__name__]:
            source_nodes = self.add_edges_from_tri_nodes(source_nodes)
        elif self.node_type in [HexNodes.__name__, LimitedAreaHexNodes.__name__]:
            source_nodes = self.add_edges_from_hex_nodes(source_nodes)
        else:
            raise ValueError(f"Invalid node type {self.node_type}")

        adjmat = nx.to_scipy_sparse_array(source_nodes["_nx_graph"], format="coo")

        return adjmat

    def update_graph(self, graph: HeteroData, attrs_config: DotDict | None = None) -> HeteroData:
        self.node_type = graph[self.source_name].node_type
        valid_node_names = [n.__name__ for n in self.VALID_NODES]
        assert (
            self.node_type in valid_node_names
        ), f"{self.__class__.__name__} requires {','.join(valid_node_names)} nodes."

        return super().update_graph(graph, attrs_config)<|MERGE_RESOLUTION|>--- conflicted
+++ resolved
@@ -349,7 +349,6 @@
 
 class MultiScaleEdges(BaseEdgeBuilder):
     """Base class for multi-scale edges in the nodes of a graph.
-<<<<<<< HEAD
 
     Attributes
     ----------
@@ -370,28 +369,6 @@
     update_graph(graph, attrs_config)
         Update the graph with the edges.
     """
-=======
->>>>>>> 986ee9ed
-
-    Attributes
-    ----------
-    source_name : str
-        The name of the source nodes.
-    target_name : str
-        The name of the target nodes.
-    x_hops : int
-        Number of hops (in the refined icosahedron) between two nodes to connect
-        them with an edge.
-
-    Methods
-    -------
-    register_edges(graph)
-        Register the edges in the graph.
-    register_attributes(graph, config)
-        Register attributes in the edges of the graph.
-    update_graph(graph, attrs_config)
-        Update the graph with the edges.
-    """
 
     VALID_NODES = [TriNodes, HexNodes, LimitedAreaTriNodes, LimitedAreaHexNodes]
 
