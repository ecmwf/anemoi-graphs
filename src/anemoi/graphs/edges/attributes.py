--- conflicted
+++ resolved
@@ -154,8 +154,8 @@
 
         if self.invert:
             values = 1 - values
-<<<<<<< HEAD
-        return super().post_process(values)
+
+        return values
 
 
 class EdgeFeaturesTorch(BaseEdgeAttribute):
@@ -176,7 +176,7 @@
         Compute edge lengths attributes.
     """
 
-    def __init__(self, norm: Optional[str] = None, invert: bool = False) -> None:
+    def __init__(self, norm: str | None = None, invert: bool = False) -> None:
         super().__init__(norm)
         self.invert = invert
 
@@ -207,8 +207,5 @@
         """Post-process edge lengths."""
         if self.invert:
             values = 1 - values
-        return super().post_process(values)
-=======
-
-        return values
->>>>>>> ef2839a3
+
+        return super().post_process(values)