--- conflicted
+++ resolved
@@ -20,23 +20,14 @@
 
 class BaseNodeBuilder(ABC):
     """Base class for node builders.
-<<<<<<< HEAD
-
-    The node coordinates are stored in the `x` attribute of the nodes and they are stored in radians.
-    """
-
-    def __init__(self) -> None:
-        self.aoi_mask_builder = None
-
-=======
 
     The node coordinates are stored in the `x` attribute of the nodes and they are stored in radians.
     """
 
     def __init__(self, name: str) -> None:
         self.name = name
-
->>>>>>> c57f7970
+        self.aoi_mask_builder = None
+
     def register_nodes(self, graph: HeteroData) -> None:
         """Register nodes in the graph.
 
