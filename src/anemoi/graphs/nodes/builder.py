--- conflicted
+++ resolved
@@ -311,7 +311,6 @@
         return create_hexagonal_nodes(self.resolutions)
 
 
-<<<<<<< HEAD
 class LimitedAreaTriNodes(TriNodes):
     """Class to build icosahedral nodes with a limited area of interest."""
 
@@ -352,7 +351,8 @@
     def register_nodes(self, graph: HeteroData) -> None:
         self.aoi_mask_builder.fit(graph)
         return super().register_nodes(graph)
-=======
+
+
 class HEALPixNodes(BaseNodeBuilder):
     """Nodes from HEALPix grid.
 
@@ -401,5 +401,4 @@
         npix = hp.nside2npix(2**self.resolution)
         hpxlon, hpxlat = hp.pix2ang(2**self.resolution, range(npix), nest=True, lonlat=True)
 
-        return self.reshape_coords(hpxlat, hpxlon)
->>>>>>> bfdac7d6
+        return self.reshape_coords(hpxlat, hpxlon)