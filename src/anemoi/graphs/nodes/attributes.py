--- conflicted
+++ resolved
@@ -17,11 +17,7 @@
 LOGGER = logging.getLogger(__name__)
 
 
-<<<<<<< HEAD
-class BaseNodeAttribute(ABC, NormalizerMixin):
-=======
-class BaseWeights(ABC, NormaliserMixin):
->>>>>>> ba41fdb4
+class BaseNodeAttribute(ABC, NormaliserMixin):
     """Base class for the weights of the nodes."""
 
     def __init__(self, norm: str | None = None, dtype: str = "float32") -> None:
