--- conflicted
+++ resolved
@@ -1,11 +1,3 @@
-<<<<<<< HEAD
-from .builder import HexNodes
-from .builder import NPZFileNodes
-from .builder import TriNodes
-from .builder import ZarrDatasetNodes
-
-__all__ = ["ZarrDatasetNodes", "NPZFileNodes", "TriNodes", "HexNodes"]
-=======
 from .builders.from_file import LimitedAreaNPZFileNodes
 from .builders.from_file import NPZFileNodes
 from .builders.from_file import ZarrDatasetNodes
@@ -28,5 +20,4 @@
     "LimitedAreaTriNodes",
     "LimitedAreaHexNodes",
     "StretchedTriNodes",
-]
->>>>>>> 009744eb
+]