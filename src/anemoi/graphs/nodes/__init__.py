--- conflicted
+++ resolved
@@ -1,12 +1,3 @@
-<<<<<<< HEAD
-from .builder import HexNodes
-from .builder import NPZFileNodes
-from .builder import TriNodes
-from .builder import ZarrDatasetNodes
-from .builder import TensorNodes
-
-__all__ = ["ZarrDatasetNodes", "NPZFileNodes", "TriNodes", "HexNodes", "TensorNodes"]
-=======
 # (C) Copyright 2024 Anemoi contributors.
 #
 # This software is licensed under the terms of the Apache Licence Version 2.0
@@ -18,6 +9,7 @@
 
 from .builders.from_file import LimitedAreaNPZFileNodes
 from .builders.from_file import NPZFileNodes
+from .builders.from_file import TensorNodes
 from .builders.from_file import ZarrDatasetNodes
 from .builders.from_healpix import HEALPixNodes
 from .builders.from_healpix import LimitedAreaHEALPixNodes
@@ -33,6 +25,7 @@
 __all__ = [
     "ZarrDatasetNodes",
     "NPZFileNodes",
+    "TensorNodes",
     "TriNodes",
     "HexNodes",
     "HEALPixNodes",
@@ -44,5 +37,4 @@
     "ICONMultimeshNodes",
     "ICONCellGridNodes",
     "ICONNodes",
-]
->>>>>>> ef2839a3
+]