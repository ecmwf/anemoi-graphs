--- conflicted
+++ resolved
@@ -10,14 +10,9 @@
 from anemoi.utils.config import DotDict
 from torch_geometric.data import HeteroData
 
-<<<<<<< HEAD
-from anemoi.graphs.generate.hexagonal import create_hexagonal_nodes
-from anemoi.graphs.generate.icosahedral import create_icosahedral_nodes
-from anemoi.graphs.generate.icosahedral import create_stretched_icosahedral_nodes
-=======
 from anemoi.graphs.generate.hex_icosahedron import create_hex_nodes
->>>>>>> fac6f36d
 from anemoi.graphs.generate.masks import KNNAreaMaskBuilder
+from anemoi.graphs.generate.tri_icosahedron import create_stretched_tri_nodes
 from anemoi.graphs.generate.tri_icosahedron import create_tri_nodes
 from anemoi.graphs.nodes.builders.base import BaseNodeBuilder
 
@@ -63,7 +58,7 @@
         graph[self.name]["_resolutions"] = self.resolutions
         graph[self.name]["_nx_graph"] = self.nx_graph
         graph[self.name]["_node_ordering"] = self.node_ordering
-        graph[self.name]["_aoi_mask_builder"] = self.aoi_mask_builder
+        graph[self.name]["_rea_mask_builder"] = self.area_mask_builder
         return super().register_attributes(graph, config)
 
 
@@ -87,10 +82,10 @@
 
         super().__init__(resolution, name)
 
-        self.aoi_mask_builder = KNNAreaMaskBuilder(reference_node_name, margin_radius_km, mask_attr_name)
+        self.area_mask_builder = KNNAreaMaskBuilder(reference_node_name, margin_radius_km, mask_attr_name)
 
     def register_nodes(self, graph: HeteroData) -> None:
-        self.aoi_mask_builder.fit(graph)
+        self.area_mask_builder.fit(graph)
         return super().register_nodes(graph)
 
 
@@ -126,7 +121,7 @@
     """
 
     def create_nodes(self) -> tuple[nx.Graph, np.ndarray, list[int]]:
-        return create_tri_nodes(resolution=max(self.resolutions), aoi_mask_builder=self.aoi_mask_builder)
+        return create_tri_nodes(resolution=max(self.resolutions), area_mask_builder=self.area_mask_builder)
 
 
 class LimitedAreaHexNodes(LimitedAreaIcosahedralNodes):
@@ -141,8 +136,7 @@
     """
 
     def create_nodes(self) -> tuple[nx.Graph, np.ndarray, list[int]]:
-<<<<<<< HEAD
-        return create_hexagonal_nodes(resolution=max(self.resolutions), aoi_mask_builder=self.aoi_mask_builder)
+        return create_hex_nodes(resolution=max(self.resolutions), aoi_mask_builder=self.area_mask_builder)
 
 
 class StretchedIcosahedronNodes(IcosahedralNodes):
@@ -168,10 +162,10 @@
         super().__init__(lam_resolution, name)
         self.global_resolution = global_resolution
 
-        self.aoi_mask_builder = KNNAreaMaskBuilder(reference_node_name, margin_radius_km, mask_attr_name)
+        self.area_mask_builder = KNNAreaMaskBuilder(reference_node_name, margin_radius_km, mask_attr_name)
 
     def register_nodes(self, graph: HeteroData) -> None:
-        self.aoi_mask_builder.fit(graph)
+        self.area_mask_builder.fit(graph)
         return super().register_nodes(graph)
 
 
@@ -183,11 +177,8 @@
     """
 
     def create_nodes(self) -> tuple[nx.Graph, np.ndarray, list[int]]:
-        return create_stretched_icosahedral_nodes(
+        return create_stretched_tri_nodes(
             base_resolution=self.global_resolution,
             lam_resolution=max(self.resolutions),
-            aoi_mask_builder=self.aoi_mask_builder,
-        )
-=======
-        return create_hex_nodes(resolution=max(self.resolutions), aoi_mask_builder=self.aoi_mask_builder)
->>>>>>> fac6f36d
+            area_mask_builder=self.area_mask_builder,
+        )