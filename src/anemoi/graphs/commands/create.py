from pathlib import Path

from anemoi.graphs.create import GraphCreator
from anemoi.graphs.inspector import GraphDescription

from . import Command


class Create(Command):
    """Create a graph."""

    internal = True
    timestamp = True

    def add_arguments(self, command_parser):
        command_parser.add_argument(
            "--overwrite",
            action="store_true",
            help="Overwrite existing files. This will delete the target graph if it already exists.",
        )
<<<<<<< HEAD
        command_parser.add_argument("--description", action="store_false", help="Show the description of the graph.")
        command_parser.add_argument("config", help="Configuration yaml file defining the recipe to create the graph.")
        command_parser.add_argument("path", help="Path to store the created graph.")
=======
        command_parser.add_argument(
            "config", help="Configuration yaml file path defining the recipe to create the graph."
        )
        command_parser.add_argument("save_path", type=Path, help="Path to store the created graph.")
>>>>>>> bfdac7d6

    def run(self, args):

        graph_creator = GraphCreator(config=args.config)
        graph_creator.create(save_path=args.save_path, overwrite=args.overwrite)

        if kwargs.get("description", False):
            GraphDescription(kwargs["path"]).describe()


command = Create<|MERGE_RESOLUTION|>--- conflicted
+++ resolved
@@ -18,24 +18,18 @@
             action="store_true",
             help="Overwrite existing files. This will delete the target graph if it already exists.",
         )
-<<<<<<< HEAD
         command_parser.add_argument("--description", action="store_false", help="Show the description of the graph.")
-        command_parser.add_argument("config", help="Configuration yaml file defining the recipe to create the graph.")
-        command_parser.add_argument("path", help="Path to store the created graph.")
-=======
         command_parser.add_argument(
             "config", help="Configuration yaml file path defining the recipe to create the graph."
         )
         command_parser.add_argument("save_path", type=Path, help="Path to store the created graph.")
->>>>>>> bfdac7d6
 
     def run(self, args):
-
         graph_creator = GraphCreator(config=args.config)
         graph_creator.create(save_path=args.save_path, overwrite=args.overwrite)
 
-        if kwargs.get("description", False):
-            GraphDescription(kwargs["path"]).describe()
+        if args.description:
+            GraphDescription(args.path).describe()
 
 
 command = Create