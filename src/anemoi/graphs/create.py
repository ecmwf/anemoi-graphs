--- conflicted
+++ resolved
@@ -46,12 +46,8 @@
 
         Returns
         -------
-<<<<<<< HEAD
-            HeteroData: The updated graph.
-=======
         HeteroData
             The updated graph with new nodes and edges added based on the configuration.
->>>>>>> ef2839a3
         """
         for nodes_name, nodes_cfg in self.config.get("nodes", {}).items():
             graph = instantiate(nodes_cfg.node_builder, name=nodes_name).update_graph(
